--- conflicted
+++ resolved
@@ -129,21 +129,14 @@
 
 Write-Verbose "Preprocessing Utilities"
 
-<<<<<<< HEAD
-$groovyText = $groovyText -replace "import jobs.generation.(\*|Utilities);", 
+$groovyText = $groovyText -replace "import jobs.generation.(\*|Utilities);?", 
     $($dotnetCIContent + [System.Environment]::Newline + 
-    $jobReportContent + [System.Environment]::Newline + 
-    $archivalSettingsContent + [System.Environment]::Newline +
-    $triggerBuilderContent)
-    
-$groovyText = $groovyText -replace "import jobs.generation.JobReport;", ""
-$groovyText = $groovyText -replace "import jobs.generation.ArchivalSettngs;", ""
-$groovyText = $groovyText -replace "import jobs.generation.TriggerBuilder;", ""
-=======
-$groovyText = $groovyText -replace "import jobs.generation.(\*|Utilities);?", $($dotnetCIContent + [System.Environment]::Newline + $jobReportContent + [System.Environment]::Newline + $archivalSettingsContent)
+      $jobReportContent + [System.Environment]::Newline + 
+      $archivalSettingsContent + [System.Environment]::Newline + 
+      $triggerBuilderContent)
 $groovyText = $groovyText -replace "import jobs.generation.JobReport;?", ""
 $groovyText = $groovyText -replace "import jobs.generation.ArchivalSettngs;?", ""
->>>>>>> e046212a
+$groovyText = $groovyText -replace "import jobs.generation.TriggerBuilder;", ""
 
 # import jobs.generation.InternalUtilities; -> With the groovy text from the DotnetCIInternalUtilities
 
