package org.dotnet.ci.pipelines;

import hudson.Util;
import org.apache.commons.lang.StringUtils;

import jobs.generation.Utilities
import jobs.generation.GenerationSettings

import org.dotnet.ci.triggers.GithubTriggerBuilder
import org.dotnet.ci.triggers.VSTSTriggerBuilder
import org.dotnet.ci.triggers.GenericTriggerBuilder
import org.dotnet.ci.triggers.TriggerBuilder
import org.dotnet.ci.pipelines.scm.PipelineScm
import org.dotnet.ci.pipelines.scm.GithubPipelineScm
import org.dotnet.ci.pipelines.scm.VSTSPipelineScm

// Contains functionality to deal with Jenkins pipelines.
// This class enables us to inform Jenkins about pipelines and set up triggers for those pipeline/parameter combos
// as needed.
class Pipeline {
    private String _pipelineFile
    private String _baseJobName
    PipelineScm _scm

    // Context of the Job DSL to use for creating jobs
    private def _context

    private Pipeline(def context, String baseJobName, String pipelineFile) {
        _pipelineFile = pipelineFile
        _baseJobName = baseJobName
        _context = context
    }

    public setSourceControl(PipelineScm scm) {
        _scm = scm
    }

    private static String getDefaultPipelineJobBaseName(String pipelineFile) {
        String baseName = pipelineFile
        // Strip off any path prefix
        int lastSlash = baseName.lastIndexOf('/')
        if (lastSlash != -1) {
            baseName = baseName.substring(lastSlash + 1)
        }

        // Strip off anything after a .
        int lastDot = baseName.indexOf('.')

        if (lastDot != -1) {
            // Has extension
            assert lastDot != 0
            baseName = baseName.substring(0, lastDot)
        }
        return baseName
    }

    // Replace all the unsafe characters in the input string
    // with _
    // See Jenkins.java's checkGoodName for source of the bad characters
    private static String getValidJobNameString(String input) {
        String finalString = ''
        for (int i = 0; i < input.length(); i++) {
            char ch = input.charAt(i)
            // Temporary.  '=' and ',' are not invalid paths, but causes problems with CLI
            if(',=?*/\\%!@#$^&|<>[]:;'.indexOf("${ch}")!=-1) {
                finalString += '_'
            }
            else {
                finalString += ch
            }
        }

        final int maxElementLength = 64
        return shortenString(finalString, maxElementLength)
    }

    private static String shortenString(String input, int max) {
        if (input.length() < max) {
            return input
        }
        
        String abbreviatedInput = StringUtils.abbreviate(input, 0, 16)
        String digest = Util.getDigestOf(input.substring(0, 8))

        // Don't abbreviate if the name would be longer than the original
        if (input.length() < abbreviatedInput.length() + digest.length()) {
            return input
        }
        else {
            return abbreviatedInput + digest
        }
    }

    // Determines a full job name for a pipeline job from the base job and parameter set
    // 
    public static String getPipelineJobName(String _baseJobName, Map<String,Object> parameters = [:]) {
        // Take the base job name and append '-'' if there are any parameters
        // If parameters, walk the parameter list.  Append X=Y forms, replacing any
        // invalid characters with _, separated by comma

        String finalJobName = _baseJobName

        if (parameters.size() != 0) {
            finalJobName += '-'
            boolean needsComma = false
            parameters.each { k,v ->
                if (needsComma) {
                    finalJobName += '+'
                }
                String paramName = getValidJobNameString(k)
                // This could be a boolean or string
                assert v instanceof String || v instanceof Boolean : "Unknown type of value ${v} for parameter ${k} used.  Please use string or boolean (currently ${v.getClass()}"
                String paramValue = getValidJobNameString(v.toString())

                // Temporary - Don't use an equals sign.  This causes issues with the CLI
                // finalJobName += "${paramName}=${paramValue}"
                finalJobName += "${paramName}_${paramValue}"
                needsComma = true
            }
        }

        // Shorten the entire job name
        final int maxElementLength = 256
        return shortenString(finalJobName, maxElementLength)
    }

    // Creates a new pipeline given the pipeline groovy script that
    // will be invoked.  A base job name is derived from the pipeline file name
    // Parameters:
    //  context - Context used to construct new pipelines.  Pass 'this' from groovy file.
    //  project - GitHub project that the pipeline lives in.
    //  branch - Branch that the project lives in
    //  pipelineFile - File name relative to root of the repo
    public static Pipeline createPipelineForGithub(def context, String project, String branch, String pipelineFile) {
        String baseJobName = getDefaultPipelineJobBaseName(pipelineFile)
        def newPipeline = new Pipeline(context, baseJobName, pipelineFile)

        // Create a new source control for the basic setup here.
        // By default today we're using the r/o PAT that identifies the cloner as dotnet-bot
        // to avoid API rate limit issues when cloning the pipeline script, which happens on the master.
        def scm = new GithubPipelineScm(project, branch, 'dotnet-bot-readonly-public-clone-token')
        newPipeline.setSourceControl(scm)
        return newPipeline
    }

    /**
     * Creates a new pipeline for VSTS
     *
     * @param context Context used to construct new pipelines.  Pass 'this' from groovy file.
     * @param project Qualified name of the project/repo combo (VSTS)
     * @param branch Branch where the pipeline lives
     * @param pipelineFile Pipeline path relative to root of the repo.
     *
     * @return Newly created pipeline
     */
    private static Pipeline createPipelineForVSTS(def context, String project, String branch, String pipelineFile) {
        String collectionName = context.getBinding().getVariables()['VSTSCollectionName']
        String credentialsId = context.getBinding().getVariables()['VSTSCredentialsId']

        String baseJobName = getDefaultPipelineJobBaseName(pipelineFile)
        def newPipeline = new Pipeline(context, baseJobName, pipelineFile)

        // Create a new source control for the basic setup here
        def scm = new VSTSPipelineScm(project, branch, credentialsId, collectionName)
        newPipeline.setSourceControl(scm)
        return newPipeline
    }

    /**
     * Creates a new generic pipeline for the given source control location
     *
     * @param context Context used to construct new pipelines.  Pass 'this' from groovy file.
     * @param scmType Where the SCM lives.  Use either 'VSTS' or 'GitHub'.  Typically passed in from VersionControlLocation parameter
     * @param project Qualified name of the project/repo combo (VSTS) or org/repo combo (GitHub)
     * @param branch Branch where the pipeline lives
     * @param pipelineFile Pipeline path relative to root of the repo.
     *
     * @return Newly created pipeline
     */
    public static Pipeline createPipeline(def context, String pipelineFile) {
        // From the context, we can get the incoming parameters  These incoming parameters
        // will tell us things like the credentials (VSTS), project, branch, collection (VSTS), etc.
        String scmType = context.getBinding().getVariables()['VersionControlLocation']
        String project = context.getBinding().getVariables()['QualifiedRepoName']
        String branch = context.getBinding().getVariables()['BranchName']
        
        if (scmType == 'VSTS') {
            return createPipelineForVSTS(context, project, branch, pipelineFile)
        }
        else if (scmType == 'GitHub') {
            return createPipelineForGithub(context, project, branch, pipelineFile)
        }
        else {
            assert false : "NYI, unknown scm type"
        }
    }

    /**
     * Triggers a pipeline on every PR.
     *
     * @param context Context of the status check that should be presented in the GitHub/VSTS UI.
     * @param parameters Parameters to pass to the pipeline
     *
     * @return Newly created job
     */
    public def triggerPipelineOnEveryPR(String context, Map<String,Object> parameters = [:], String jobName = null) {
        if (this._scm.getScmType() == 'VSTS') {
            return triggerPipelineOnEveryVSTSPR(context, parameters)
        }
        else if (this._scm.getScmType() == 'GitHub') {
            return triggerPipelineOnEveryGithubPR(context, parameters, jobName)
        }
        else {
            assert false : "NYI, unknown scm type"
        }
    }

    // Triggers a puipeline on every Github PR.
    // Parameters:
    //  context - The context that appears for the status check in the Github UI
    //  parameter - Optional set of key/value pairs of string parameters that will be passed to the pipeline
    public def triggerPipelineOnEveryGithubPR(String context, Map<String,Object> parameters = [:], String jobName = null) {
        // Create the default trigger phrase based on the context
        return triggerPipelineOnEveryGithubPR(context, null, parameters, jobName)
    }

    // Triggers a puipeline on every Github PR, with a custom trigger phrase.
    // Parameters:
    //  context - The context that appears for the status check in the Github UI
    //  triggerPhrase - The trigger phrase that can relaunch the pipeline
    //  parameters - Optional set of key/value pairs of string parameters that will be passed to the pipeline
    public def triggerPipelineOnEveryGithubPR(String context, String triggerPhrase, Map<String,Object> parameters = [:], String jobName = null) {
        // Create a trigger builder and pass it to the generic triggerPipelineOnEvent
        GithubTriggerBuilder builder = GithubTriggerBuilder.triggerOnPullRequest()
        builder.setGithubContext(context)
        // If the trigger phrase is non-null, specify it
        if (triggerPhrase != null) {
            builder.setCustomTriggerPhrase(triggerPhrase)
        }
        // Ensure it's always run
        builder.triggerByDefault()
        // Set the target branch
        builder.triggerForBranch(this._scm.getBranch())

        // Call the generic API
        return triggerPipelineOnEvent(builder, parameters, jobName)
    }

    // Triggers a pipeline on a Github PR when the specified phrase is commented.
    // Parameters:
    //  context - The context that appears for the status check in the Github UI
    //  triggerPhrase - The trigger phrase that can relaunch the pipeline
    //  parameters - Optional set of key/value pairs of string parameters that will be passed to the pipeline
    public def triggerPipelineOnGithubPRComment(String context, String triggerPhrase, Map<String,Object> parameters = [:], String jobName = null) {
        // Create the trigger event and call the helper API
        GithubTriggerBuilder builder = GithubTriggerBuilder.triggerOnPullRequest()
        builder.setGithubContext(context)
        if (triggerPhrase != null) {
            builder.setCustomTriggerPhrase(triggerPhrase)
        }
        builder.triggerOnlyOnComment()
        builder.triggerForBranch(this._scm.getBranch())

        // Call the generic API
        return triggerPipelineOnEvent(builder, parameters, jobName)
    }

    // Triggers a pipeline on a Github PR, using the context as the trigger phrase
    // Parameters:
    //  context - The context to show on GitHub + trigger phrase that will launch the job
    // Returns:
    //  Newly created pipeline job
    public def triggerPipelineOnGithubPRComment(String context, Map<String,Object> parameters = [:], String jobName = null) {
        // Create the default trigger phrase based on the context
        return triggerPipelineOnGithubPRComment(context, null, parameters, jobName)
    }

    // Triggers a pipeline on every VSTS PR.
    // Parameters:
    //  context - The context that appears for the status check in the VSTS UI
    //  parameter - Optional set of key/value pairs of string parameters that will be passed to the pipeline
    public def triggerPipelineOnEveryVSTSPR(String context, Map<String,Object> parameters = [:]) {
        // Create a trigger builder and pass it to the generic triggerPipelineOnEvent
        VSTSTriggerBuilder builder = VSTSTriggerBuilder.triggerOnPullRequest(context)
        builder.triggerForBranch(this._scm.getBranch())

        // Call the generic API
        return triggerPipelineOnEvent(builder, parameters)
    }

    /**
     * Triggers a pipeline on every push.
     *
     * @param parameters Parameters to pass to the pipeline
     *
     * @return Newly created job
     */
    public def triggerPipelineOnPush(Map<String,Object> parameters = [:], String jobName = null) {
        if (this._scm.getScmType() == 'VSTS') {
            return triggerPipelineOnVSTSPush(parameters, jobName)
        }
        else if (this._scm.getScmType() == 'GitHub') {
            return triggerPipelineOnGithubPush(parameters, jobName)
        }
        else {
            assert false : "NYI, unknown scm type"
        }
    }

    /**
     * Triggers a pipeline on every push.
     *
     * @param context Context of the pipeline job to be triggered
     * @param parameters Parameters to pass to the pipeline
     *
     * @return Newly created job
     */
    public def triggerPipelineOnPush(String context, Map<String,Object> parameters = [:]) {
        if (this._scm.getScmType() == 'VSTS') {
            return triggerPipelineOnVSTSPush(parameters, context)
        }
        else if (this._scm.getScmType() == 'GitHub') {
            return triggerPipelineOnGithubPush(parameters)
        }
        else {
            assert false : "NYI, unknown scm type"
        }
    }

    // Triggers a pipeline on a VSTS Push
    // Parameters:
    //  parameters - Parameters to pass to the pipeline on a push
    // Returns:
    //  Newly created job
<<<<<<< HEAD
    public def triggerPipelineOnVSTSPush(Map<String,Object> parameters = [:], String jobName = null) {
        VSTSTriggerBuilder builder = VSTSTriggerBuilder.triggerOnCommit()
=======
    public def triggerPipelineOnVSTSPush(Map<String,Object> parameters = [:], String contextString = null) {
        VSTSTriggerBuilder builder = VSTSTriggerBuilder.triggerOnCommit(contextString)
>>>>>>> 14270177

        // Call the generic API
        return triggerPipelineOnEvent(builder, parameters, jobName)
    }

    // Triggers a pipeline on a Github Push
    // Parameters:
    //  parameters - Parameters to pass to the pipeline on a push
    // Returns:
    //  Newly created job
    public def triggerPipelineOnGithubPush(Map<String,Object> parameters = [:], String jobName = null) {
        GithubTriggerBuilder builder = GithubTriggerBuilder.triggerOnCommit()

        // Call the generic API
        return triggerPipelineOnEvent(builder, parameters, jobName)
    }

    // Triggers a pipeline periodically, if changes have been made to the
    // source control in question.
    public def triggerPipelinePeriodically(String cronString, Map<String,Object> parameters = [:], String jobName = null) {
        GenericTriggerBuilder builder = GenericTriggerBuilder.triggerPeriodically(cronString)

        // Call the generic API
        return triggerPipelineOnEvent(builder, parameters, jobName)
    }

    /* Creates a pipeline that only triggers manually
     * 
     * @param parameters Parameters to pass to the pipeline
     *
     * @return Newly created job
     */
    public def triggerPipelineManually(Map<String,Object> parameters = [:], String jobName = null) {
        GenericTriggerBuilder builder = GenericTriggerBuilder.triggerManually()

        // Call the generic API
        return triggerPipelineOnEvent(builder, parameters, jobName)
    }

    // Creates a pipeline job for a generic trigger event
    // Parameters:
    //  triggerBuilder - Trigger that the pipeline should run on
    //  parameter - Parameter set to run the pipeline with
    // Returns
    //  Newly created pipeline job
    public def triggerPipelineOnEvent(TriggerBuilder triggerBuilder, Map<String,Object> params = [:], String jobName = null) {
        // Determine the job name
        // Job name is based off the parameters 

        def isPR = triggerBuilder.isPRTrigger()
        def _jobName = jobName
        if(_jobName == null) {
            _jobName = Pipeline.getPipelineJobName(_baseJobName, params)
        }
        def fullJobName = Utilities.getFullJobName(_jobName, isPR)

        // Create the standard pipeline job
        def newJob = createStandardPipelineJob(fullJobName, isPR, params)

        if (isPR) {
            // Emit the source control
            _scm.emitScmForPR(newJob, this._pipelineFile)
        }
        else {
            _scm.emitScmForNonPR(newJob, this._pipelineFile)
        }

        newJob.with {
            // Emit additional parameters for the input parameters
            params.each { k,v ->
                parameters {
                    // The type of the parameter is dependent on the value.  If v is a boolean, then 
                    // make a boolean parameter.  Otherwise string
                    if (v instanceof Boolean) {
                        booleanParam(k,v, '')
                    }
                    else {
                        stringParam(k,v, '')
                    }
                }
            }
        }

        // Emit the trigger
        triggerBuilder.emitTrigger(newJob)

        return newJob
    }

    private def createStandardPipelineJob(String fullJobName, boolean isPR, Map<String,Object> parameters) {
        // Create the new pipeline job
        def newJob = _context.pipelineJob(fullJobName) {}

        // Most options are set up in the pipeline itself.
        // We really only need to set up the retention policy
        Utilities.addStandardOptions(newJob, isPR)

        // Return the new job
        return newJob
    }
}<|MERGE_RESOLUTION|>--- conflicted
+++ resolved
@@ -205,7 +205,7 @@
      */
     public def triggerPipelineOnEveryPR(String context, Map<String,Object> parameters = [:], String jobName = null) {
         if (this._scm.getScmType() == 'VSTS') {
-            return triggerPipelineOnEveryVSTSPR(context, parameters)
+            return triggerPipelineOnEveryVSTSPR(context, parameters, jobName)
         }
         else if (this._scm.getScmType() == 'GitHub') {
             return triggerPipelineOnEveryGithubPR(context, parameters, jobName)
@@ -279,13 +279,13 @@
     // Parameters:
     //  context - The context that appears for the status check in the VSTS UI
     //  parameter - Optional set of key/value pairs of string parameters that will be passed to the pipeline
-    public def triggerPipelineOnEveryVSTSPR(String context, Map<String,Object> parameters = [:]) {
+    public def triggerPipelineOnEveryVSTSPR(String context, Map<String,Object> parameters = [:], String jobName) {
         // Create a trigger builder and pass it to the generic triggerPipelineOnEvent
         VSTSTriggerBuilder builder = VSTSTriggerBuilder.triggerOnPullRequest(context)
         builder.triggerForBranch(this._scm.getBranch())
 
         // Call the generic API
-        return triggerPipelineOnEvent(builder, parameters)
+        return triggerPipelineOnEvent(builder, parameters, jobName)
     }
 
     /**
@@ -315,12 +315,12 @@
      *
      * @return Newly created job
      */
-    public def triggerPipelineOnPush(String context, Map<String,Object> parameters = [:]) {
+    public def triggerPipelineOnPush(String context, Map<String,Object> parameters = [:], String jobName = null) {
         if (this._scm.getScmType() == 'VSTS') {
-            return triggerPipelineOnVSTSPush(parameters, context)
+            return triggerPipelineOnVSTSPush(parameters, context, jobName)
         }
         else if (this._scm.getScmType() == 'GitHub') {
-            return triggerPipelineOnGithubPush(parameters)
+            return triggerPipelineOnGithubPush(parameters, jobName)
         }
         else {
             assert false : "NYI, unknown scm type"
@@ -332,13 +332,8 @@
     //  parameters - Parameters to pass to the pipeline on a push
     // Returns:
     //  Newly created job
-<<<<<<< HEAD
-    public def triggerPipelineOnVSTSPush(Map<String,Object> parameters = [:], String jobName = null) {
-        VSTSTriggerBuilder builder = VSTSTriggerBuilder.triggerOnCommit()
-=======
-    public def triggerPipelineOnVSTSPush(Map<String,Object> parameters = [:], String contextString = null) {
+    public def triggerPipelineOnVSTSPush(Map<String,Object> parameters = [:], String contextString = null, String jobName = null) {
         VSTSTriggerBuilder builder = VSTSTriggerBuilder.triggerOnCommit(contextString)
->>>>>>> 14270177
 
         // Call the generic API
         return triggerPipelineOnEvent(builder, parameters, jobName)
